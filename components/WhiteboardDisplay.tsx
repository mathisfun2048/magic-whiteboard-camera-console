import React, { useEffect, useRef, useState, useCallback } from 'react';
import { loadOpenCV, ensureArucoAvailable } from '../lib/opencvLoader';

interface WhiteboardDisplayProps {
  stream1: MediaStream | null;
  stream2: MediaStream | null;
}

// Utility to create an ImageData from cv.Mat RGBA
function matToImageData(mat: any): ImageData {
  const img = new ImageData(new Uint8ClampedArray(mat.data), mat.cols, mat.rows);
  return img;
}

const WhiteboardDisplay: React.FC<WhiteboardDisplayProps> = ({ stream1, stream2 }) => {
  const videoRef1 = useRef<HTMLVideoElement>(null);
  const videoRef2 = useRef<HTMLVideoElement>(null);
  const whiteboardCanvasRef = useRef<HTMLCanvasElement>(null);
  const containerRef = useRef<HTMLDivElement>(null);
  
  const [status, setStatus] = useState<string>('Initializing...');
  const [isCalibrated, setIsCalibrated] = useState<boolean>(false);
  const [isOpenCVLoaded, setIsOpenCVLoaded] = useState<boolean>(false);
  const [calibrationProgress, setCalibrationProgress] = useState<number>(0);
  
  // Calibration state
  const transformMatrix1Ref = useRef<any | null>(null);
  const transformMatrix2Ref = useRef<any | null>(null);
  const lastDrawPoint1Ref = useRef<{x: number, y: number} | null>(null);
  const lastDrawPoint2Ref = useRef<{x: number, y: number} | null>(null);
  const positionHistory1Ref = useRef<Array<{x: number, y: number}>>([]);
  const positionHistory2Ref = useRef<Array<{x: number, y: number}>>([]);
  
  // Canvas dimensions
  const canvasWidth = 1920;
  const canvasHeight = 1080;
  const markerSize = 120; // Optimized marker size
  const margin = 60; // Better margin for detection
  
  // Drawing settings
  const lineWidth = 8;
  const smoothingFactor = 5; // Points to average for smoothing
  
  const drawFiducialMarkers = useCallback((ctx: CanvasRenderingContext2D, cv: any) => {
    try {
      if (!cv || !cv.aruco || !cv.aruco.getPredefinedDictionary) {
        console.error('ArUco not available for drawing markers');
        return false;
      }

      const dict = cv.aruco.getPredefinedDictionary(cv.aruco.DICT_4X4_50);
      const fiducialPositions = [
        { id: 0, x: margin, y: margin },
        { id: 1, x: canvasWidth - margin - markerSize, y: margin },
        { id: 2, x: canvasWidth - margin - markerSize, y: canvasHeight - margin - markerSize },
        { id: 3, x: margin, y: canvasHeight - margin - markerSize }
      ];
      
      for (const pos of fiducialPositions) {
        const marker = new cv.Mat();
        try {
          cv.aruco.drawMarker(dict, pos.id, markerSize, marker, 1);
          const markerRGBA = new cv.Mat();
          cv.cvtColor(marker, markerRGBA, cv.COLOR_GRAY2RGBA);
          const imgData = matToImageData(markerRGBA);
          
          const tmpCanvas = document.createElement('canvas');
          tmpCanvas.width = markerSize;
          tmpCanvas.height = markerSize;
          const tmpCtx = tmpCanvas.getContext('2d')!;
          tmpCtx.putImageData(imgData, 0, 0);
          
          // Add white background for better contrast
          ctx.fillStyle = 'white';
          ctx.fillRect(pos.x - 10, pos.y - 10, markerSize + 20, markerSize + 20);
          ctx.drawImage(tmpCanvas, pos.x, pos.y);
          
          // Add marker ID label
          ctx.fillStyle = 'black';
          ctx.font = '16px Arial';
          ctx.fillText(`ID: ${pos.id}`, pos.x, pos.y - 15);
          
          markerRGBA.delete();
        } catch (e) {
          console.error(`Failed to draw marker ${pos.id}:`, e);
        } finally {
          marker.delete();
        }
      }
      
      dict.delete();
      return true;
    } catch (e) {
      console.error('Failed to draw ArUco markers:', e);
<<<<<<< HEAD
      return false;
=======
      throw new Error(`ArUco marker generation failed: ${e}`);
>>>>>>> ad958a49
    }
  }, [canvasWidth, canvasHeight, markerSize, margin]);
  
  useEffect(() => {
    let stop = false;
    let cleanupCV: (() => void) | null = null;
    let animationFrameId: number | null = null;

    const run = async () => {
      try {
        setStatus('Loading Computer Vision Library...');
        await loadOpenCV();
        
        const cv: any = (window as any).cv;
        if (!cv) {
          setStatus('ERROR: OpenCV not loaded');
          return;
        }
        
        setIsOpenCVLoaded(true);
        
        const hasAruco = await ensureArucoAvailable();
<<<<<<< HEAD
        if (!hasAruco || !cv.aruco) {
          setStatus('ERROR: ArUco module not available');
=======
        if (!hasAruco) {
          console.error('ArUco module not available in loaded OpenCV.js build');
          setStatus('⚠️ ERROR: ArUco markers unavailable. The whiteboard cannot calibrate without ArUco support. Please refresh and try again.');
>>>>>>> ad958a49
          return;
        }
        console.log('✅ ArUco module verified and available');
        
        // Setup videos with error handling
        if (videoRef1.current && stream1) {
          videoRef1.current.srcObject = stream1;
          try {
            await videoRef1.current.play();
          } catch (e) {
            console.warn('Camera 1 play failed:', e);
          }
        }
        if (videoRef2.current && stream2) {
          videoRef2.current.srcObject = stream2;
          try {
            await videoRef2.current.play();
          } catch (e) {
            console.warn('Camera 2 play failed:', e);
          }
        }
        
        // Setup whiteboard canvas
        const whiteboardCanvas = whiteboardCanvasRef.current!;
        const whiteboardCtx = whiteboardCanvas.getContext('2d')!;
        whiteboardCanvas.width = canvasWidth;
        whiteboardCanvas.height = canvasHeight;
        
        // Initialize whiteboard with white background
        whiteboardCtx.fillStyle = 'white';
        whiteboardCtx.fillRect(0, 0, canvasWidth, canvasHeight);
        
        // Draw fiducial markers with proper error handling
        const markersDrawn = drawFiducialMarkers(whiteboardCtx, cv);
        if (!markersDrawn) {
          setStatus('ERROR: Failed to draw fiducial markers');
          return;
        }
        
        setStatus('✅ Whiteboard ready! Point cameras at all 4 corner markers...');
        
        // Create processing canvases for each camera
        const processCanvas1 = document.createElement('canvas');
        const processCanvas2 = document.createElement('canvas');
        processCanvas1.width = 1280;
        processCanvas1.height = 720;
        processCanvas2.width = 1280;
        processCanvas2.height = 720;
        const processCtx1 = processCanvas1.getContext('2d', { willReadFrequently: true })!;
        const processCtx2 = processCanvas2.getContext('2d', { willReadFrequently: true })!;
        
        // Mat allocations for camera 1
        const rgba1 = new cv.Mat(720, 1280, cv.CV_8UC4);
        const bgr1 = new cv.Mat(720, 1280, cv.CV_8UC3);
        const gray1 = new cv.Mat();
        const hsv1 = new cv.Mat();
        const mask1 = new cv.Mat();
        
        // Mat allocations for camera 2
        const rgba2 = new cv.Mat(720, 1280, cv.CV_8UC4);
        const bgr2 = new cv.Mat(720, 1280, cv.CV_8UC3);
        const gray2 = new cv.Mat();
        const hsv2 = new cv.Mat();
        const mask2 = new cv.Mat();
        
        const kernel = cv.Mat.ones(5, 5, cv.CV_8U);
        
        // ArUco detection setup
        const arucoDict = cv.aruco.getPredefinedDictionary(cv.aruco.DICT_4X4_50);
        const detectorParams = new cv.aruco.DetectorParameters();
        
        // Green color range for HSV
        const lowerScalar = new cv.Scalar(35, 40, 40, 0);
        const upperScalar = new cv.Scalar(85, 255, 255, 255);
        
        const getDestMarkerCenters = (): Array<{x: number, y: number}> => {
          const offset = Math.floor(markerSize / 2);
          return [
            { x: margin + offset, y: margin + offset },
            { x: canvasWidth - margin - offset, y: margin + offset },
            { x: canvasWidth - margin - offset, y: canvasHeight - margin - offset },
            { x: margin + offset, y: canvasHeight - margin - offset }
          ];
        };
        
        const computeTransform = (srcPts: Array<{x: number, y: number}>) => {
          const dstPts = getDestMarkerCenters();
          const src = cv.matFromArray(4, 1, cv.CV_32FC2, srcPts.flatMap(p => [p.x, p.y]));
          const dst = cv.matFromArray(4, 1, cv.CV_32FC2, dstPts.flatMap(p => [p.x, p.y]));
          const M = cv.getPerspectiveTransform(src, dst);
          src.delete();
          dst.delete();
          return M;
        };
        
        const transformPoint = (M: any | null, p: {x: number, y: number}) => {
          if (!M) return null;
          const src = cv.matFromArray(1, 1, cv.CV_32FC2, [p.x, p.y]);
          const dst = new cv.Mat();
          cv.perspectiveTransform(src, dst, M);
          const out = { x: Math.round(dst.data32F[0]), y: Math.round(dst.data32F[1]) };
          src.delete();
          dst.delete();
          return out;
        };
        
        const smoothAppend = (history: Array<{x: number, y: number}>, p: {x: number, y: number} | null) => {
          if (!p) return { history: [], smoothed: null };
          const hist = history.slice();
          hist.push(p);
          if (hist.length > smoothingFactor) hist.shift();
          const avgX = Math.round(hist.reduce((s, v) => s + v.x, 0) / hist.length);
          const avgY = Math.round(hist.reduce((s, v) => s + v.y, 0) / hist.length);
          return { history: hist, smoothed: { x: avgX, y: avgY } };
        };
        
        const detectFiducials = (grayMat: any): Array<{x: number, y: number}> | null => {
          const corners = new cv.MatVector();
          const ids = new cv.Mat();
          const rejected = new cv.MatVector();
          
          try {
            cv.aruco.detectMarkers(grayMat, arucoDict, corners, ids, detectorParams, rejected);
          } catch (e) {
            corners.delete();
            ids.delete();
            rejected.delete();
            return null;
          }
          
          if (ids.empty()) {
            corners.delete();
            ids.delete();
            rejected.delete();
            return null;
          }
          
          const centers: Array<{x: number, y: number}> = [];
          for (let i = 0; i < ids.rows; i++) {
            const id = ids.intAt(i, 0);
            if (id >= 0 && id <= 3) {
              const c = corners.get(i);
              const x = (c.doubleAt(0, 0) + c.doubleAt(0, 2) + c.doubleAt(0, 4) + c.doubleAt(0, 6)) / 4.0;
              const y = (c.doubleAt(0, 1) + c.doubleAt(0, 3) + c.doubleAt(0, 5) + c.doubleAt(0, 7)) / 4.0;
              centers[id] = { x: Math.round(x), y: Math.round(y) };
              c.delete();
            }
          }
          
          corners.delete();
          ids.delete();
          rejected.delete();
          
          if (centers.length === 4 && centers[0] && centers[1] && centers[2] && centers[3]) {
            return centers;
          }
          
          return null;
        };
        
        const detectGreen = (hsvMat: any, maskMat: any): {x: number, y: number} | null => {
          cv.inRange(hsvMat, lowerScalar, upperScalar, maskMat);
          cv.morphologyEx(maskMat, maskMat, cv.MORPH_OPEN, kernel);
          cv.morphologyEx(maskMat, maskMat, cv.MORPH_CLOSE, kernel);
          
          const contours = new cv.MatVector();
          const hierarchy = new cv.Mat();
          cv.findContours(maskMat, contours, hierarchy, cv.RETR_EXTERNAL, cv.CHAIN_APPROX_SIMPLE);
          
          let greenPos: {x: number, y: number} | null = null;
          if (contours.size() > 0) {
            let largestIdx = -1;
            let largestArea = 0;
            for (let i = 0; i < contours.size(); i++) {
              const cnt = contours.get(i);
              const area = cv.contourArea(cnt);
              if (area > largestArea) {
                largestArea = area;
                largestIdx = i;
              }
              cnt.delete();
            }
            
            if (largestIdx >= 0 && largestArea >= 100) {
              const cnt = contours.get(largestIdx);
              const rect = cv.boundingRect(cnt);
              greenPos = { x: rect.x + Math.floor(rect.width / 2), y: rect.y + Math.floor(rect.height / 2) };
              cnt.delete();
            }
          }
          
          contours.delete();
          hierarchy.delete();
          return greenPos;
        };
        
        let frameCount = 0;
        const processFrame = () => {
          if (stop) return;
          
          frameCount++;
          
          let needsCalibration = !transformMatrix1Ref.current || !transformMatrix2Ref.current;
          
          // Process Camera 1
          const v1 = videoRef1.current;
          if (v1 && v1.readyState >= 2 && stream1) {
            processCtx1.drawImage(v1, 0, 0, 1280, 720);
            const imageData1 = processCtx1.getImageData(0, 0, 1280, 720);
            rgba1.data.set(imageData1.data);
            cv.cvtColor(rgba1, bgr1, cv.COLOR_RGBA2BGR);
            
            if (needsCalibration && frameCount % 3 === 0) {
              cv.cvtColor(bgr1, gray1, cv.COLOR_BGR2GRAY);
              const centers = detectFiducials(gray1);
              if (centers) {
                const M = computeTransform(centers);
                if (transformMatrix1Ref.current) transformMatrix1Ref.current.delete();
                transformMatrix1Ref.current = M;
                setCalibrationProgress(50);
              }
            }
            
            cv.cvtColor(bgr1, hsv1, cv.COLOR_BGR2HSV);
            const greenPos1 = detectGreen(hsv1, mask1);
            
            if (greenPos1) {
              const result = smoothAppend(positionHistory1Ref.current, greenPos1);
              positionHistory1Ref.current = result.history;
              
              if (result.smoothed && transformMatrix1Ref.current) {
                const mapped = transformPoint(transformMatrix1Ref.current, result.smoothed);
                if (mapped) {
                  const clamped = {
                    x: Math.max(0, Math.min(canvasWidth - 1, mapped.x)),
                    y: Math.max(0, Math.min(canvasHeight - 1, mapped.y))
                  };
                  
                  if (lastDrawPoint1Ref.current) {
                    whiteboardCtx.save();
                    whiteboardCtx.strokeStyle = '#3B82F6';
                    whiteboardCtx.lineWidth = lineWidth;
                    whiteboardCtx.lineCap = 'round';
                    whiteboardCtx.lineJoin = 'round';
                    whiteboardCtx.globalAlpha = 0.9;
                    whiteboardCtx.beginPath();
                    whiteboardCtx.moveTo(lastDrawPoint1Ref.current.x, lastDrawPoint1Ref.current.y);
                    whiteboardCtx.lineTo(clamped.x, clamped.y);
                    whiteboardCtx.stroke();
                    whiteboardCtx.restore();
                  }
                  lastDrawPoint1Ref.current = clamped;
                }
              }
            } else {
              positionHistory1Ref.current = [];
              lastDrawPoint1Ref.current = null;
            }
          }
          
          // Process Camera 2
          const v2 = videoRef2.current;
          if (v2 && v2.readyState >= 2 && stream2) {
            processCtx2.drawImage(v2, 0, 0, 1280, 720);
            const imageData2 = processCtx2.getImageData(0, 0, 1280, 720);
            rgba2.data.set(imageData2.data);
            cv.cvtColor(rgba2, bgr2, cv.COLOR_RGBA2BGR);
            
            if (needsCalibration && frameCount % 3 === 0) {
              cv.cvtColor(bgr2, gray2, cv.COLOR_BGR2GRAY);
              const centers = detectFiducials(gray2);
              if (centers) {
                const M = computeTransform(centers);
                if (transformMatrix2Ref.current) transformMatrix2Ref.current.delete();
                transformMatrix2Ref.current = M;
                setCalibrationProgress(100);
              }
            }
            
            cv.cvtColor(bgr2, hsv2, cv.COLOR_BGR2HSV);
            const greenPos2 = detectGreen(hsv2, mask2);
            
            if (greenPos2) {
              const result = smoothAppend(positionHistory2Ref.current, greenPos2);
              positionHistory2Ref.current = result.history;
              
              if (result.smoothed && transformMatrix2Ref.current) {
                const mapped = transformPoint(transformMatrix2Ref.current, result.smoothed);
                if (mapped) {
                  const clamped = {
                    x: Math.max(0, Math.min(canvasWidth - 1, mapped.x)),
                    y: Math.max(0, Math.min(canvasHeight - 1, mapped.y))
                  };
                  
                  if (lastDrawPoint2Ref.current) {
                    whiteboardCtx.save();
                    whiteboardCtx.strokeStyle = '#EF4444';
                    whiteboardCtx.lineWidth = lineWidth;
                    whiteboardCtx.lineCap = 'round';
                    whiteboardCtx.lineJoin = 'round';
                    whiteboardCtx.globalAlpha = 0.9;
                    whiteboardCtx.beginPath();
                    whiteboardCtx.moveTo(lastDrawPoint2Ref.current.x, lastDrawPoint2Ref.current.y);
                    whiteboardCtx.lineTo(clamped.x, clamped.y);
                    whiteboardCtx.stroke();
                    whiteboardCtx.restore();
                  }
                  lastDrawPoint2Ref.current = clamped;
                }
              }
            } else {
              positionHistory2Ref.current = [];
              lastDrawPoint2Ref.current = null;
            }
          }
          
          const nowCalibrated = !!transformMatrix1Ref.current && !!transformMatrix2Ref.current;
          if (nowCalibrated !== isCalibrated) {
            setIsCalibrated(nowCalibrated);
            if (nowCalibrated) {
              setStatus('✅ Calibrated! Use green objects to draw.');
              setCalibrationProgress(100);
            } else {
              setStatus('🎯 Auto-calibrating... Point cameras at all 4 markers.');
            }
          }
          
          animationFrameId = requestAnimationFrame(processFrame);
        };
        
        setStatus('🎯 Auto-calibrating... Point cameras at whiteboard corners.');
        processFrame();
        
        cleanupCV = () => {
          rgba1.delete(); bgr1.delete(); gray1.delete(); hsv1.delete(); mask1.delete();
          rgba2.delete(); bgr2.delete(); gray2.delete(); hsv2.delete(); mask2.delete();
          kernel.delete();
          arucoDict.delete();
          detectorParams.delete();
          lowerScalar.delete();
          upperScalar.delete();
          if (transformMatrix1Ref.current) {
            try { transformMatrix1Ref.current.delete(); } catch {}
            transformMatrix1Ref.current = null;
          }
          if (transformMatrix2Ref.current) {
            try { transformMatrix2Ref.current.delete(); } catch {}
            transformMatrix2Ref.current = null;
          }
        };
      } catch (e) {
        console.error('WhiteboardDisplay error:', e);
        setStatus('❌ Failed to initialize. Please refresh.');
      }
    };
    
    run();
    
    return () => {
      stop = true;
      if (animationFrameId) cancelAnimationFrame(animationFrameId);
      if (cleanupCV) cleanupCV();
      try {
        videoRef1.current?.pause();
        videoRef2.current?.pause();
      } catch {}
    };
  }, [stream1, stream2, drawFiducialMarkers]);
  
  const handleClear = () => {
    if (!whiteboardCanvasRef.current) return;
    const ctx = whiteboardCanvasRef.current.getContext('2d')!;
    ctx.fillStyle = 'white';
    ctx.fillRect(0, 0, canvasWidth, canvasHeight);
    
    const cv: any = (window as any).cv;
    if (cv && cv.aruco) {
      drawFiducialMarkers(ctx, cv);
    }
    
    lastDrawPoint1Ref.current = null;
    lastDrawPoint2Ref.current = null;
  };
  
  const handleDownload = () => {
    if (!whiteboardCanvasRef.current) return;
    const link = document.createElement('a');
    link.download = `whiteboard-${new Date().toISOString()}.png`;
    link.href = whiteboardCanvasRef.current.toDataURL();
    link.click();
  };
  
  return (
    <div className="fixed inset-0 bg-black flex flex-col" ref={containerRef}>
      <video ref={videoRef1} muted playsInline className="hidden" />
      <video ref={videoRef2} muted playsInline className="hidden" />
      
      <div className="absolute top-0 left-0 right-0 bg-gradient-to-b from-black/80 to-transparent p-4 z-10">
        <div className="flex items-center justify-between max-w-7xl mx-auto">
          <div className="flex items-center gap-4">
            <h1 className="text-2xl font-bold text-white">Magic Whiteboard</h1>
            <div className={`flex items-center gap-2 px-3 py-1 rounded-full text-sm font-medium ${
              isCalibrated ? 'bg-green-500/20 text-green-400' : 'bg-yellow-500/20 text-yellow-400'
            }`}>
              {isCalibrated ? (
                <>
                  <div className="w-2 h-2 bg-green-400 rounded-full animate-pulse" />
                  Calibrated
                </>
              ) : (
                <>
                  <div className="w-2 h-2 bg-yellow-400 rounded-full animate-pulse" />
                  Calibrating... {calibrationProgress}%
                </>
              )}
            </div>
          </div>
          <div className="flex items-center gap-3">
            <button
              onClick={handleClear}
              className="bg-red-500/20 hover:bg-red-500/30 text-red-400 font-medium px-4 py-2 rounded-lg transition-colors flex items-center gap-2"
            >
              <svg className="w-5 h-5" fill="none" stroke="currentColor" viewBox="0 0 24 24">
                <path strokeLinecap="round" strokeLinejoin="round" strokeWidth={2} d="M19 7l-.867 12.142A2 2 0 0116.138 21H7.862a2 2 0 01-1.995-1.858L5 7m5 4v6m4-6v6m1-10V4a1 1 0 00-1-1h-4a1 1 0 00-1 1v3M4 7h16" />
              </svg>
              Clear
            </button>
            <button
              onClick={handleDownload}
              className="bg-blue-500/20 hover:bg-blue-500/30 text-blue-400 font-medium px-4 py-2 rounded-lg transition-colors flex items-center gap-2"
            >
              <svg className="w-5 h-5" fill="none" stroke="currentColor" viewBox="0 0 24 24">
                <path strokeLinecap="round" strokeLinejoin="round" strokeWidth={2} d="M4 16v1a3 3 0 003 3h10a3 3 0 003-3v-1m-4-4l-4 4m0 0l-4-4m4 4V4" />
              </svg>
              Save
            </button>
          </div>
        </div>
      </div>
      
      <div className="flex-1 flex items-center justify-center p-8 pt-20">
        <div className="relative w-full h-full max-w-[calc(100vh*16/9)] max-h-full">
          <canvas
            ref={whiteboardCanvasRef}
            className="w-full h-full shadow-2xl rounded-lg"
            style={{ 
              aspectRatio: '16/9',
              background: 'white',
              imageRendering: 'crisp-edges'
            }}
          />
          {!isOpenCVLoaded && (
            <div className="absolute inset-0 bg-black/60 backdrop-blur-sm flex items-center justify-center rounded-lg">
              <div className="text-center">
                <div className="w-16 h-16 border-4 border-blue-500 border-t-transparent rounded-full animate-spin mx-auto mb-4" />
                <p className="text-white text-lg font-medium">{status}</p>
              </div>
            </div>
          )}
        </div>
      </div>
      
      <div className="absolute bottom-0 left-0 right-0 bg-gradient-to-t from-black/80 to-transparent p-4">
        <div className="max-w-7xl mx-auto">
          <div className="flex items-center justify-between text-sm">
            <div className="flex items-center gap-4 text-gray-300">
              <span className="flex items-center gap-2">
                <div className="w-3 h-3 bg-blue-500 rounded-full" />
                Camera 1 (Blue)
              </span>
              <span className="flex items-center gap-2">
                <div className="w-3 h-3 bg-red-500 rounded-full" />
                Camera 2 (Red)
              </span>
            </div>
            <p className="text-gray-400">{status}</p>
          </div>
        </div>
      </div>
    </div>
  );
};

export default WhiteboardDisplay;<|MERGE_RESOLUTION|>--- conflicted
+++ resolved
@@ -92,11 +92,6 @@
       return true;
     } catch (e) {
       console.error('Failed to draw ArUco markers:', e);
-<<<<<<< HEAD
-      return false;
-=======
-      throw new Error(`ArUco marker generation failed: ${e}`);
->>>>>>> ad958a49
     }
   }, [canvasWidth, canvasHeight, markerSize, margin]);
   
@@ -119,17 +114,12 @@
         setIsOpenCVLoaded(true);
         
         const hasAruco = await ensureArucoAvailable();
-<<<<<<< HEAD
-        if (!hasAruco || !cv.aruco) {
+        if (!hasAruco) {
           setStatus('ERROR: ArUco module not available');
-=======
-        if (!hasAruco) {
-          console.error('ArUco module not available in loaded OpenCV.js build');
-          setStatus('⚠️ ERROR: ArUco markers unavailable. The whiteboard cannot calibrate without ArUco support. Please refresh and try again.');
->>>>>>> ad958a49
           return;
         }
-        console.log('✅ ArUco module verified and available');
+        
+        const cv: any = (window as any).cv;
         
         // Setup videos with error handling
         if (videoRef1.current && stream1) {
